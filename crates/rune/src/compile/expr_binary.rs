--- conflicted
+++ resolved
@@ -111,11 +111,7 @@
                 let ident = path.first.resolve(this.storage, &*this.source)?;
                 let var = this
                     .scopes
-<<<<<<< HEAD
-                    .get_var(&*ident, this.source.url(), this.visitor, span)?;
-=======
                     .get_var(&*ident, this.source_id, this.visitor, span)?;
->>>>>>> 94a76c98
                 this.asm.push(Inst::Replace { offset: var.offset }, span);
 
                 true
@@ -181,11 +177,7 @@
                 let ident = path.first.resolve(this.storage, &*this.source)?;
                 let var = this
                     .scopes
-<<<<<<< HEAD
-                    .get_var(&*ident, this.source.url(), this.visitor, span)?;
-=======
                     .get_var(&*ident, this.source_id, this.visitor, span)?;
->>>>>>> 94a76c98
 
                 Some(InstTarget::Offset(var.offset))
             }
