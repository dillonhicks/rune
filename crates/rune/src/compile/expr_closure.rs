use crate::ast;
use crate::compiler::{Compiler, Needs};
use crate::traits::Compile;
use crate::CompileResult;
use crate::{CompileError, CompileErrorKind, Resolve as _, Spanned as _};
use runestick::{CompileMetaCapture, CompileMetaKind, Hash, Inst};

/// Compile the body of a closure function.
impl Compile<(ast::ExprClosure, &[CompileMetaCapture])> for Compiler<'_> {
    fn compile(
        &mut self,
        (expr_closure, captures): (ast::ExprClosure, &[CompileMetaCapture]),
    ) -> CompileResult<()> {
        let span = expr_closure.span();
        log::trace!("ExprClosure => {:?}", self.source.source(span));

        let count = {
            for (arg, _) in expr_closure.args.as_slice() {
                let span = arg.span();

                match arg {
                    ast::FnArg::Self_(s) => {
                        return Err(CompileError::new(s, CompileErrorKind::UnsupportedSelf))
                    }
                    ast::FnArg::Ident(ident) => {
                        let ident = ident.resolve(&self.storage, &*self.source)?;
                        self.scopes.new_var(ident.as_ref(), span)?;
                    }
                    ast::FnArg::Ignore(..) => {
                        // Ignore incoming variable.
                        let _ = self.scopes.decl_anon(span)?;
                    }
                }
            }

            if !captures.is_empty() {
                self.asm.push(Inst::PushTuple, span);

                for capture in captures {
                    self.scopes.new_var(&capture.ident, span)?;
                }
            }

            self.scopes.total_var_count(span)?
        };

        self.compile((&*expr_closure.body, Needs::Value))?;

        if count != 0 {
            self.asm.push(Inst::Clean { count }, span);
        }

        self.asm.push(Inst::Return, span);

        self.scopes.pop_last(span)?;
        Ok(())
    }
}

/// Compile a closure expression.
impl Compile<(&ast::ExprClosure, Needs)> for Compiler<'_> {
    fn compile(&mut self, (expr_closure, needs): (&ast::ExprClosure, Needs)) -> CompileResult<()> {
        let span = expr_closure.span();
        log::trace!("ExprClosure => {:?}", self.source.source(span));

        if !needs.value() {
            self.warnings.not_used(self.source_id, span, self.context());
            return Ok(());
        }

        let _guard = self.items.push_closure();
        let item = self.items.item();
        let hash = Hash::type_hash(&item);

        let meta = self.query.query_meta(&item)?.ok_or_else(|| {
            CompileError::new(span, CompileErrorKind::MissingType { item: item.clone() })
        })?;

        let captures = match &meta.kind {
            CompileMetaKind::Closure { captures, .. } => captures,
            _ => {
                return Err(CompileError::new(
                    span,
                    CompileErrorKind::UnsupportedMetaClosure { meta: meta.clone() },
                ));
            }
        };

        log::trace!("captures: {} => {:?}", item, captures);

        if captures.is_empty() {
            // NB: if closure doesn't capture the environment it acts like a regular
            // function. No need to store and load the environment.
            self.asm
                .push_with_comment(Inst::LoadFn { hash }, span, format!("closure `{}`", item));
        } else {
            // Construct a closure environment.
            for capture in &**captures {
                let var =
                    self.scopes
<<<<<<< HEAD
                        .get_var(&capture.ident, self.source.url(), self.visitor, span)?;
=======
                        .get_var(&capture.ident, self.source_id, self.visitor, span)?;
>>>>>>> 94a76c98
                var.copy(&mut self.asm, span, format!("capture `{}`", capture.ident));
            }

            self.asm.push_with_comment(
                Inst::Closure {
                    hash,
                    count: captures.len(),
                },
                span,
                format!("closure `{}`", item),
            );
        }

        Ok(())
    }
}<|MERGE_RESOLUTION|>--- conflicted
+++ resolved
@@ -98,11 +98,7 @@
             for capture in &**captures {
                 let var =
                     self.scopes
-<<<<<<< HEAD
-                        .get_var(&capture.ident, self.source.url(), self.visitor, span)?;
-=======
                         .get_var(&capture.ident, self.source_id, self.visitor, span)?;
->>>>>>> 94a76c98
                 var.copy(&mut self.asm, span, format!("capture `{}`", capture.ident));
             }
 
