--- conflicted
+++ resolved
@@ -103,11 +103,7 @@
     let var =
         match this
             .scopes
-<<<<<<< HEAD
-            .try_get_var(ident.as_ref(), this.source.url(), this.visitor, path.span())
-=======
             .try_get_var(ident.as_ref(), this.source_id, this.visitor, path.span())
->>>>>>> 94a76c98
         {
             Some(var) => var,
             None => return Ok(false),
