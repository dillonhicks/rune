//! Worker used by compiler.

use crate::ast;
use crate::collections::HashMap;
<<<<<<< HEAD
use crate::index::{Index, Indexer};
=======
use crate::index::{Index as _, Indexer};
>>>>>>> 94a76c98
use crate::index_scopes::IndexScopes;
use crate::items::Items;
use crate::macros::MacroCompiler;
use crate::query::Query;
use crate::CompileResult;
use crate::{
    CompileError, CompileErrorKind, CompileVisitor, Errors, LoadError, MacroContext, Options,
<<<<<<< HEAD
    Resolve as _, SourceId, SourceLoader, Sources, Spanned as _, Storage, UnitBuilder, Warnings,
=======
    Resolve as _, SourceLoader, Sources, Spanned as _, Storage, UnitBuilder, Warnings,
>>>>>>> 94a76c98
};
use runestick::{Component, Context, Item, Source, SourceId, Span, Url};
use std::cell::RefCell;
use std::collections::VecDeque;
use std::rc::Rc;
use std::sync::Arc;

/// A single task that can be fed to the worker.
#[derive(Debug)]
pub(crate) enum Task {
    /// Load a file.
    LoadFile {
<<<<<<< HEAD
        /// The item of the file to load.
        item: Item,
        /// The source id of the item being loaded.
        source_id: SourceId,
    },
    /// An indexing task, which will index the specified item.
    Index {
        /// Item being built.
=======
        /// The kind of loaded file.
        kind: LoadFileKind,
        /// The item of the file to load.
>>>>>>> 94a76c98
        item: Item,
        /// The source id of the item being loaded.
        source_id: SourceId,
    },
    /// An indexing task, which will index the specified item.
    Index(Index),
    /// Task to process an import.
    Import(Import),
    /// Task to expand a macro. This might produce additional indexing tasks.
    ExpandMacro(Macro),
}

/// The kind of the loaded module.
#[derive(Debug)]
pub(crate) enum LoadFileKind {
    /// A root file, which determined a URL root.
    Root,
    /// A loaded module, which inherits its root from the file it was loaded
    /// from.
    Module { root: Option<Url> },
}

#[derive(Debug)]
pub(crate) enum IndexAst {
    /// Index the root of a file with the given item.
    File(ast::File),
    /// Index an item.
    Item(ast::Item),
    /// Index a new expression.
    Expr(ast::Expr),
}

pub(crate) struct Worker<'a> {
    pub(crate) queue: VecDeque<Task>,
    context: &'a Context,
    pub(crate) sources: &'a mut Sources,
    options: &'a Options,
    pub(crate) errors: &'a mut Errors,
    pub(crate) warnings: &'a mut Warnings,
    pub(crate) visitor: &'a mut dyn CompileVisitor,
    pub(crate) source_loader: &'a mut dyn SourceLoader,
    pub(crate) query: Query,
    pub(crate) loaded: HashMap<Item, (SourceId, Span)>,
    pub(crate) expanded: HashMap<Item, Expanded>,
}

impl<'a> Worker<'a> {
    /// Construct a new worker.
    pub(crate) fn new(
        queue: VecDeque<Task>,
        context: &'a Context,
        sources: &'a mut Sources,
        options: &'a Options,
        unit: Rc<RefCell<UnitBuilder>>,
        errors: &'a mut Errors,
        warnings: &'a mut Warnings,
        visitor: &'a mut dyn CompileVisitor,
        source_loader: &'a mut dyn SourceLoader,
        storage: Storage,
    ) -> Self {
        Self {
            queue,
            context,
            sources,
            options,
            errors,
            warnings,
            visitor,
            source_loader,
            query: Query::new(storage, unit),
            loaded: HashMap::new(),
            expanded: HashMap::new(),
        }
    }

    /// Run the worker until the task queue is empty.
    pub(crate) fn run(&mut self) {
        while let Some(task) = self.queue.pop_front() {
            match task {
<<<<<<< HEAD
                Task::LoadFile { item, source_id } => {
                    let source = match self.sources.get(source_id).cloned() {
                        Some(source) => source,
                        None => {
                            self.errors.push(LoadError::internal(
                                source_id,
                                "missing queued source by id",
                            ));

                            continue;
                        }
                    };

                    let file = match crate::parse_all::<ast::File>(source.as_str()) {
                        Ok(file) => file,
                        Err(error) => {
                            self.errors.push(LoadError::new(source_id, error));

                            continue;
                        }
                    };

                    let items = Items::new(item.clone().into_vec());

                    self.queue.push_back(Task::Index {
                        item,
                        items,
                        source_id,
                        source,
                        scopes: IndexScopes::new(),
                        impl_items: Default::default(),
                        ast: IndexAst::File(file),
                    });
                }
                Task::Index {
=======
                Task::LoadFile {
                    kind,
>>>>>>> 94a76c98
                    item,
                    source_id,
                } => {
                    log::trace!("load file: {}", item);

                    let source = match self.sources.get(source_id).cloned() {
                        Some(source) => source,
                        None => {
                            self.errors.push(LoadError::internal(
                                source_id,
                                "missing queued source by id",
                            ));

                            continue;
                        }
                    };

                    let file = match crate::parse_all::<ast::File>(source.as_str()) {
                        Ok(file) => file,
                        Err(error) => {
                            self.errors.push(LoadError::new(source_id, error));

                            continue;
                        }
                    };

                    let root = match kind {
                        LoadFileKind::Root => source.url().cloned(),
                        LoadFileKind::Module { root } => root,
                    };

                    let items = Items::new(item.clone().into_vec());

                    self.queue.push_back(Task::Index(Index {
                        root,
                        item,
                        items,
                        source_id,
                        source,
                        scopes: IndexScopes::new(),
                        impl_items: Default::default(),
                        ast: IndexAst::File(file),
                    }));
                }
                Task::Index(index) => {
                    let Index {
                        root,
                        item,
                        items,
                        source_id,
                        source,
                        scopes,
                        impl_items,
                        ast,
                    } = index;

                    log::trace!("index: {}", item);

                    let mut indexer = Indexer {
                        root,
                        storage: self.query.storage.clone(),
                        loaded: &mut self.loaded,
                        query: &mut self.query,
                        queue: &mut self.queue,
                        sources: self.sources,
                        source_id,
                        source,
                        warnings: self.warnings,
                        items,
                        scopes,
                        impl_items,
                        visitor: self.visitor,
                        source_loader: self.source_loader,
                    };

                    let result = match ast {
                        IndexAst::File(ast) => match indexer.index(&ast) {
                            Ok(()) => Ok(None),
                            Err(error) => Err(error),
                        },
                        IndexAst::Item(ast) => match indexer.index(&ast) {
                            Ok(()) => Ok(None),
                            Err(error) => Err(error),
                        },
                        IndexAst::Expr(ast) => match indexer.index(&ast) {
                            Ok(()) => Ok(Some(Expanded::Expr(ast))),
                            Err(error) => Err(error),
                        },
                    };

                    match result {
                        Ok(expanded) => {
                            if let Some(expanded) = expanded {
                                self.expanded.insert(item, expanded);
                            }
                        }
                        Err(error) => {
                            self.errors.push(LoadError::new(source_id, error));
                        }
                    }
                }
                Task::Import(import) => {
                    log::trace!("import: {}", import.item);

                    let source_id = import.source_id;

                    let result = import.process(
                        self.context,
                        &self.query.storage,
                        &mut *self.query.unit.borrow_mut(),
                    );

                    if let Err(error) = result {
                        self.errors.push(LoadError::new(source_id, error));
                    }
                }
                Task::ExpandMacro(m) => {
                    let Macro {
                        kind,
                        root,
                        items,
                        ast,
                        source,
                        source_id,
                        scopes,
                        impl_items,
                    } = m;

                    let item = items.item();
                    let span = ast.span();

                    log::trace!("expand macro: {} => {:?}", item, source.source(ast.span()));

                    match kind {
                        MacroKind::Expr => (),
                        MacroKind::Item => {
                            // NB: item macros are not expanded into the second
                            // compiler phase (only indexed), so we need to
                            // restore their item position so that indexing is
                            // done on the correct item.
                            match items.pop() {
                                Some(Component::Macro(..)) => (),
                                _ => {
                                    self.errors.push(
                                        LoadError::new(source_id, CompileError::internal(
                                            span,
                                            "expected macro item as last component of macro expansion",
                                        ))
                                    );

                                    continue;
                                }
                            }
                        }
                    }

                    let mut macro_context =
                        MacroContext::new(self.query.storage.clone(), source.clone());

                    let mut compiler = MacroCompiler {
                        storage: self.query.storage.clone(),
                        item: item.clone(),
                        macro_context: &mut macro_context,
                        options: self.options,
                        context: self.context,
                        unit: self.query.unit.clone(),
                        source: source.clone(),
                    };

                    let ast = match kind {
                        MacroKind::Expr => {
                            let ast = match compiler.eval_macro::<ast::Expr>(ast) {
                                Ok(ast) => ast,
                                Err(error) => {
                                    self.errors.push(LoadError::new(source_id, error));

                                    continue;
                                }
                            };

                            IndexAst::Expr(ast)
                        }
                        MacroKind::Item => {
                            let ast = match compiler.eval_macro::<ast::Item>(ast) {
                                Ok(ast) => ast,
                                Err(error) => {
                                    self.errors.push(LoadError::new(source_id, error));

                                    continue;
                                }
                            };

                            IndexAst::Item(ast)
                        }
                    };

                    self.queue.push_back(Task::Index(Index {
                        root,
                        item,
                        items,
                        source_id,
                        source,
                        scopes,
                        impl_items,
                        ast,
                    }));
                }
            }
        }
    }
}

/// An item that has been expanded by a macro.
pub(crate) enum Expanded {
    /// The expansion resulted in an expression.
    Expr(ast::Expr),
}

/// Indexing to process.
#[derive(Debug)]
pub(crate) struct Index {
    /// The root URL of the file which caused this item to be indexed.
    root: Option<Url>,
    /// Item being built.
    item: Item,
    /// Path to index.
    items: Items,
    /// The source id where the item came from.
    source_id: SourceId,
    /// The source where the item came from.
    source: Arc<Source>,
    scopes: IndexScopes,
    impl_items: Vec<Item>,
    ast: IndexAst,
}

/// Import to process.
#[derive(Debug)]
pub(crate) struct Import {
    pub(crate) item: Item,
    pub(crate) ast: ast::ItemUse,
    pub(crate) source: Arc<Source>,
    pub(crate) source_id: usize,
}

impl Import {
    /// Process the import, populating the unit.
    pub(crate) fn process(
        self,
        context: &Context,
        storage: &Storage,
        unit: &mut UnitBuilder,
    ) -> CompileResult<()> {
        let Self {
            item,
            ast: decl_use,
            source,
            source_id,
        } = self;

        let span = decl_use.span();

        let mut name = Item::new();
        let first = decl_use.first.resolve(storage, &*source)?;
        name.push(first.as_ref());

        let mut it = decl_use.rest.iter();
        let last = it.next_back();

        for (_, c) in it {
            match c {
                ast::ItemUseComponent::Wildcard(t) => {
                    return Err(CompileError::new(
                        t.span(),
                        CompileErrorKind::UnsupportedWildcard,
                    ));
                }
                ast::ItemUseComponent::Ident(ident) => {
                    name.push(ident.resolve(storage, &*source)?.as_ref());
                }
            }
        }

        if let Some((_, c)) = last {
            match c {
                ast::ItemUseComponent::Wildcard(..) => {
                    let mut new_names = Vec::new();

                    if !context.contains_prefix(&name) && !unit.contains_prefix(&name) {
                        return Err(CompileError::new(
                            span,
                            CompileErrorKind::MissingModule { item: name },
                        ));
                    }

                    let iter = context
                        .iter_components(&name)
                        .chain(unit.iter_components(&name));

                    for c in iter {
                        let mut name = name.clone();
                        name.push(c);
                        new_names.push(name);
                    }

                    for name in new_names {
                        unit.new_import(item.clone(), &name, span, source_id)?;
                    }
                }
                ast::ItemUseComponent::Ident(ident) => {
                    name.push(ident.resolve(storage, &*source)?.as_ref());
                    unit.new_import(item, &name, span, source_id)?;
                }
            }
        } else {
            unit.new_import(item, &name, span, source_id)?;
        }

        Ok(())
    }
}

#[derive(Debug, Clone, Copy)]
pub(crate) enum MacroKind {
    Expr,
    Item,
}

#[derive(Debug)]
pub(crate) struct Macro {
    /// The kind of the macro.
    pub(crate) kind: MacroKind,
    /// The URL root at which the macro is being expanded.
    pub(crate) root: Option<Url>,
    /// The item path where the macro is being expanded.
    pub(crate) items: Items,
    /// The AST of the macro call causing the expansion.
    pub(crate) ast: ast::MacroCall,
    /// The source where the macro is being expanded.
    pub(crate) source: Arc<Source>,
    /// The source id where the macro is being expanded.
    pub(crate) source_id: usize,
    /// Snapshot of index scopes when the macro was being expanded.
    pub(crate) scopes: IndexScopes,
    /// Snapshot of impl_items when the macro was being expanded.
    pub(crate) impl_items: Vec<Item>,
<<<<<<< HEAD
    pub(crate) kind: MacroKind,
=======
>>>>>>> 94a76c98
}<|MERGE_RESOLUTION|>--- conflicted
+++ resolved
@@ -1,12 +1,10 @@
 //! Worker used by compiler.
+
+use runestick::{Component, Context, Item, Source, Span, SourceId};
 
 use crate::ast;
 use crate::collections::HashMap;
-<<<<<<< HEAD
 use crate::index::{Index, Indexer};
-=======
-use crate::index::{Index as _, Indexer};
->>>>>>> 94a76c98
 use crate::index_scopes::IndexScopes;
 use crate::items::Items;
 use crate::macros::MacroCompiler;
@@ -14,13 +12,8 @@
 use crate::CompileResult;
 use crate::{
     CompileError, CompileErrorKind, CompileVisitor, Errors, LoadError, MacroContext, Options,
-<<<<<<< HEAD
-    Resolve as _, SourceId, SourceLoader, Sources, Spanned as _, Storage, UnitBuilder, Warnings,
-=======
     Resolve as _, SourceLoader, Sources, Spanned as _, Storage, UnitBuilder, Warnings,
->>>>>>> 94a76c98
 };
-use runestick::{Component, Context, Item, Source, SourceId, Span, Url};
 use std::cell::RefCell;
 use std::collections::VecDeque;
 use std::rc::Rc;
@@ -31,7 +24,6 @@
 pub(crate) enum Task {
     /// Load a file.
     LoadFile {
-<<<<<<< HEAD
         /// The item of the file to load.
         item: Item,
         /// The source id of the item being loaded.
@@ -40,31 +32,21 @@
     /// An indexing task, which will index the specified item.
     Index {
         /// Item being built.
-=======
-        /// The kind of loaded file.
-        kind: LoadFileKind,
-        /// The item of the file to load.
->>>>>>> 94a76c98
         item: Item,
-        /// The source id of the item being loaded.
+        /// Path to index.
+        items: Items,
+        /// The source id where the item came from.
         source_id: SourceId,
+        /// The source where the item came from.
+        source: Arc<Source>,
+        scopes: IndexScopes,
+        impl_items: Vec<Item>,
+        ast: IndexAst,
     },
-    /// An indexing task, which will index the specified item.
-    Index(Index),
     /// Task to process an import.
     Import(Import),
     /// Task to expand a macro. This might produce additional indexing tasks.
     ExpandMacro(Macro),
-}
-
-/// The kind of the loaded module.
-#[derive(Debug)]
-pub(crate) enum LoadFileKind {
-    /// A root file, which determined a URL root.
-    Root,
-    /// A loaded module, which inherits its root from the file it was loaded
-    /// from.
-    Module { root: Option<Url> },
 }
 
 #[derive(Debug)]
@@ -124,7 +106,6 @@
     pub(crate) fn run(&mut self) {
         while let Some(task) = self.queue.pop_front() {
             match task {
-<<<<<<< HEAD
                 Task::LoadFile { item, source_id } => {
                     let source = match self.sources.get(source_id).cloned() {
                         Some(source) => source,
@@ -160,70 +141,18 @@
                     });
                 }
                 Task::Index {
-=======
-                Task::LoadFile {
-                    kind,
->>>>>>> 94a76c98
                     item,
+                    items,
                     source_id,
+                    source,
+                    scopes,
+                    impl_items,
+                    ast,
                 } => {
-                    log::trace!("load file: {}", item);
-
-                    let source = match self.sources.get(source_id).cloned() {
-                        Some(source) => source,
-                        None => {
-                            self.errors.push(LoadError::internal(
-                                source_id,
-                                "missing queued source by id",
-                            ));
-
-                            continue;
-                        }
-                    };
-
-                    let file = match crate::parse_all::<ast::File>(source.as_str()) {
-                        Ok(file) => file,
-                        Err(error) => {
-                            self.errors.push(LoadError::new(source_id, error));
-
-                            continue;
-                        }
-                    };
-
-                    let root = match kind {
-                        LoadFileKind::Root => source.url().cloned(),
-                        LoadFileKind::Module { root } => root,
-                    };
-
-                    let items = Items::new(item.clone().into_vec());
-
-                    self.queue.push_back(Task::Index(Index {
-                        root,
-                        item,
-                        items,
-                        source_id,
-                        source,
-                        scopes: IndexScopes::new(),
-                        impl_items: Default::default(),
-                        ast: IndexAst::File(file),
-                    }));
-                }
-                Task::Index(index) => {
-                    let Index {
-                        root,
-                        item,
-                        items,
-                        source_id,
-                        source,
-                        scopes,
-                        impl_items,
-                        ast,
-                    } = index;
-
                     log::trace!("index: {}", item);
 
                     let mut indexer = Indexer {
-                        root,
+                        root: None,
                         storage: self.query.storage.clone(),
                         loaded: &mut self.loaded,
                         query: &mut self.query,
@@ -282,20 +211,18 @@
                 }
                 Task::ExpandMacro(m) => {
                     let Macro {
-                        kind,
-                        root,
                         items,
                         ast,
                         source,
                         source_id,
                         scopes,
                         impl_items,
+                        kind,
                     } = m;
 
                     let item = items.item();
                     let span = ast.span();
-
-                    log::trace!("expand macro: {} => {:?}", item, source.source(ast.span()));
+                    log::trace!("expanding macro: {}", item);
 
                     match kind {
                         MacroKind::Expr => (),
@@ -360,8 +287,7 @@
                         }
                     };
 
-                    self.queue.push_back(Task::Index(Index {
-                        root,
+                    self.queue.push_back(Task::Index {
                         item,
                         items,
                         source_id,
@@ -369,7 +295,7 @@
                         scopes,
                         impl_items,
                         ast,
-                    }));
+                    });
                 }
             }
         }
@@ -380,24 +306,6 @@
 pub(crate) enum Expanded {
     /// The expansion resulted in an expression.
     Expr(ast::Expr),
-}
-
-/// Indexing to process.
-#[derive(Debug)]
-pub(crate) struct Index {
-    /// The root URL of the file which caused this item to be indexed.
-    root: Option<Url>,
-    /// Item being built.
-    item: Item,
-    /// Path to index.
-    items: Items,
-    /// The source id where the item came from.
-    source_id: SourceId,
-    /// The source where the item came from.
-    source: Arc<Source>,
-    scopes: IndexScopes,
-    impl_items: Vec<Item>,
-    ast: IndexAst,
 }
 
 /// Import to process.
@@ -494,24 +402,11 @@
 
 #[derive(Debug)]
 pub(crate) struct Macro {
-    /// The kind of the macro.
+    pub(crate) items: Items,
+    pub(crate) ast: ast::MacroCall,
+    pub(crate) source: Arc<Source>,
+    pub(crate) source_id: usize,
+    pub(crate) scopes: IndexScopes,
+    pub(crate) impl_items: Vec<Item>,
     pub(crate) kind: MacroKind,
-    /// The URL root at which the macro is being expanded.
-    pub(crate) root: Option<Url>,
-    /// The item path where the macro is being expanded.
-    pub(crate) items: Items,
-    /// The AST of the macro call causing the expansion.
-    pub(crate) ast: ast::MacroCall,
-    /// The source where the macro is being expanded.
-    pub(crate) source: Arc<Source>,
-    /// The source id where the macro is being expanded.
-    pub(crate) source_id: usize,
-    /// Snapshot of index scopes when the macro was being expanded.
-    pub(crate) scopes: IndexScopes,
-    /// Snapshot of impl_items when the macro was being expanded.
-    pub(crate) impl_items: Vec<Item>,
-<<<<<<< HEAD
-    pub(crate) kind: MacroKind,
-=======
->>>>>>> 94a76c98
 }