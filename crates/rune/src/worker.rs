--- conflicted
+++ resolved
@@ -1,10 +1,8 @@
 //! Worker used by compiler.
-
-use runestick::{Component, Context, Item, Source, Span, SourceId};
 
 use crate::ast;
 use crate::collections::HashMap;
-use crate::index::{Index, Indexer};
+use crate::index::{Index as _, Indexer};
 use crate::index_scopes::IndexScopes;
 use crate::items::Items;
 use crate::macros::MacroCompiler;
@@ -14,10 +12,7 @@
     CompileError, CompileErrorKind, CompileVisitor, Errors, LoadError, MacroContext, Options,
     Resolve as _, SourceLoader, Sources, Spanned as _, Storage, UnitBuilder, Warnings,
 };
-<<<<<<< HEAD
-=======
 use runestick::{Component, Context, Item, Source, SourceId, Span};
->>>>>>> 7975a73d
 use std::cell::RefCell;
 use std::collections::VecDeque;
 use std::path::PathBuf;
@@ -29,33 +24,21 @@
 pub(crate) enum Task {
     /// Load a file.
     LoadFile {
+        /// The kind of loaded file.
+        kind: LoadFileKind,
         /// The item of the file to load.
         item: Item,
         /// The source id of the item being loaded.
         source_id: SourceId,
     },
     /// An indexing task, which will index the specified item.
-    Index {
-        /// Item being built.
-        item: Item,
-        /// Path to index.
-        items: Items,
-        /// The source id where the item came from.
-        source_id: SourceId,
-        /// The source where the item came from.
-        source: Arc<Source>,
-        scopes: IndexScopes,
-        impl_items: Vec<Item>,
-        ast: IndexAst,
-    },
+    Index(Index),
     /// Task to process an import.
     Import(Import),
     /// Task to expand a macro. This might produce additional indexing tasks.
     ExpandMacro(Macro),
 }
 
-<<<<<<< HEAD
-=======
 /// The kind of the loaded module.
 #[derive(Debug)]
 pub(crate) enum LoadFileKind {
@@ -66,7 +49,6 @@
     Module { root: Option<PathBuf> },
 }
 
->>>>>>> 7975a73d
 #[derive(Debug)]
 pub(crate) enum IndexAst {
     /// Index the root of a file with the given item.
@@ -124,7 +106,13 @@
     pub(crate) fn run(&mut self) {
         while let Some(task) = self.queue.pop_front() {
             match task {
-                Task::LoadFile { item, source_id } => {
+                Task::LoadFile {
+                    kind,
+                    item,
+                    source_id,
+                } => {
+                    log::trace!("load file: {}", item);
+
                     let source = match self.sources.get(source_id).cloned() {
                         Some(source) => source,
                         None => {
@@ -146,17 +134,15 @@
                         }
                     };
 
-<<<<<<< HEAD
-=======
                     let root = match kind {
                         LoadFileKind::Root => source.path().map(ToOwned::to_owned),
                         LoadFileKind::Module { root } => root,
                     };
 
->>>>>>> 7975a73d
                     let items = Items::new(item.clone().into_vec());
 
-                    self.queue.push_back(Task::Index {
+                    self.queue.push_back(Task::Index(Index {
+                        root,
                         item,
                         items,
                         source_id,
@@ -164,21 +150,24 @@
                         scopes: IndexScopes::new(),
                         impl_items: Default::default(),
                         ast: IndexAst::File(file),
-                    });
-                }
-                Task::Index {
-                    item,
-                    items,
-                    source_id,
-                    source,
-                    scopes,
-                    impl_items,
-                    ast,
-                } => {
+                    }));
+                }
+                Task::Index(index) => {
+                    let Index {
+                        root,
+                        item,
+                        items,
+                        source_id,
+                        source,
+                        scopes,
+                        impl_items,
+                        ast,
+                    } = index;
+
                     log::trace!("index: {}", item);
 
                     let mut indexer = Indexer {
-                        root: None,
+                        root,
                         storage: self.query.storage.clone(),
                         loaded: &mut self.loaded,
                         query: &mut self.query,
@@ -237,18 +226,20 @@
                 }
                 Task::ExpandMacro(m) => {
                     let Macro {
+                        kind,
+                        root,
                         items,
                         ast,
                         source,
                         source_id,
                         scopes,
                         impl_items,
-                        kind,
                     } = m;
 
                     let item = items.item();
                     let span = ast.span();
-                    log::trace!("expanding macro: {}", item);
+
+                    log::trace!("expand macro: {} => {:?}", item, source.source(ast.span()));
 
                     match kind {
                         MacroKind::Expr => (),
@@ -313,7 +304,8 @@
                         }
                     };
 
-                    self.queue.push_back(Task::Index {
+                    self.queue.push_back(Task::Index(Index {
+                        root,
                         item,
                         items,
                         source_id,
@@ -321,7 +313,7 @@
                         scopes,
                         impl_items,
                         ast,
-                    });
+                    }));
                 }
             }
         }
@@ -334,8 +326,6 @@
     Expr(ast::Expr),
 }
 
-<<<<<<< HEAD
-=======
 /// Indexing to process.
 #[derive(Debug)]
 pub(crate) struct Index {
@@ -354,7 +344,6 @@
     ast: IndexAst,
 }
 
->>>>>>> 7975a73d
 /// Import to process.
 #[derive(Debug)]
 pub(crate) struct Import {
@@ -449,19 +438,20 @@
 
 #[derive(Debug)]
 pub(crate) struct Macro {
-<<<<<<< HEAD
-=======
     /// The kind of the macro.
     pub(crate) kind: MacroKind,
     /// The URL root at which the macro is being expanded.
     pub(crate) root: Option<PathBuf>,
     /// The item path where the macro is being expanded.
->>>>>>> 7975a73d
     pub(crate) items: Items,
+    /// The AST of the macro call causing the expansion.
     pub(crate) ast: ast::MacroCall,
+    /// The source where the macro is being expanded.
     pub(crate) source: Arc<Source>,
+    /// The source id where the macro is being expanded.
     pub(crate) source_id: usize,
+    /// Snapshot of index scopes when the macro was being expanded.
     pub(crate) scopes: IndexScopes,
+    /// Snapshot of impl_items when the macro was being expanded.
     pub(crate) impl_items: Vec<Item>,
-    pub(crate) kind: MacroKind,
 }