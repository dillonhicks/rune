--- conflicted
+++ resolved
@@ -6,20 +6,14 @@
 use crate::worker::{Import, Macro, MacroKind, Task};
 use crate::CompileResult;
 use crate::{
-    CompileError, CompileErrorKind, CompileVisitor, Resolve as _, SourceLoader, Sources,
+    CompileError, CompileErrorKind, CompileVisitor, Resolve as _, SourceId, SourceLoader, Sources,
     Spanned as _, Storage, Warnings,
 };
-use runestick::{
-    Call, CompileMeta, CompileMetaKind, CompileSource, Hash, Item, Source, SourceId, Span, Type,
-    Url,
-};
+use runestick::{Call, CompileMeta, CompileMetaKind, Hash, Item, Source, Span, Type};
 use std::collections::VecDeque;
 use std::sync::Arc;
 
 pub(crate) struct Indexer<'a> {
-    /// The root URL that the indexed file originated from.
-    pub(crate) root: Option<Url>,
-    /// Storage associated with the compilation.
     pub(crate) storage: Storage,
     pub(crate) loaded: &'a mut HashMap<Item, (SourceId, Span)>,
     pub(crate) query: &'a mut Query,
@@ -61,18 +55,23 @@
         let name = item_mod.name.resolve(&self.storage, &*self.source)?;
         let _guard = self.items.push_name(name.as_ref());
 
-        let root = match &self.root {
-            Some(root) => root,
+        let url = match self.source.url() {
+            Some(url) => url,
             None => {
                 return Err(CompileError::new(
                     span,
-                    CompileErrorKind::UnsupportedModuleSource,
+                    CompileErrorKind::UnsupportedFileMod,
                 ));
             }
         };
 
+        let source = self.source_loader.load(url, name.as_ref(), span)?;
+
+        if let Some(url) = source.url() {
+            self.visitor.visit_mod(url, span);
+        }
+
         let item = self.items.item();
-        let source = self.source_loader.load(root, &item, span)?;
 
         if let Some(existing) = self.loaded.insert(item.clone(), (self.source_id, span)) {
             return Err(CompileError::new(
@@ -82,13 +81,7 @@
         }
 
         let source_id = self.sources.insert(source);
-        self.visitor.visit_mod(source_id, span);
-
-        self.queue.push_back(Task::LoadFile {
-            item,
-            source_id,
-        });
-
+        self.queue.push_back(Task::LoadFile { item, source_id });
         Ok(())
     }
 }
@@ -99,8 +92,8 @@
 }
 
 impl Index<ast::File> for Indexer<'_> {
-    fn index(&mut self, file: &ast::File) -> CompileResult<()> {
-        for (decl, semi_colon) in &file.items {
+    fn index(&mut self, decl_file: &ast::File) -> CompileResult<()> {
+        for (decl, semi_colon) in &decl_file.items {
             if let Some(semi_colon) = semi_colon {
                 if !decl.needs_semi_colon() {
                     self.warnings
@@ -118,8 +111,6 @@
 impl Index<ast::ItemFn> for Indexer<'_> {
     fn index(&mut self, decl_fn: &ast::ItemFn) -> CompileResult<()> {
         let span = decl_fn.span();
-        log::trace!("ItemFn => {:?}", self.source.source(span));
-
         let is_toplevel = self.items.is_empty();
         let name = decl_fn.name.resolve(&self.storage, &*self.source)?;
         let _guard = self.items.push_name(name.as_ref());
@@ -177,15 +168,12 @@
             });
 
             let meta = CompileMeta {
+                span: Some(span),
+                url: self.source.url().cloned(),
                 kind: CompileMetaKind::Function {
                     type_of: Type::from(Hash::type_hash(&item)),
                     item,
                 },
-                source: Some(CompileSource {
-                    span,
-                    url: self.source.url().cloned(),
-                    source_id: self.source_id,
-                }),
             };
 
             self.query.unit.borrow_mut().insert_meta(meta)?;
@@ -200,15 +188,12 @@
             });
 
             self.query.unit.borrow_mut().insert_meta(CompileMeta {
+                span: Some(span),
+                url: self.source.url().cloned(),
                 kind: CompileMetaKind::Function {
                     type_of: Type::from(Hash::type_hash(&item)),
                     item,
                 },
-                source: Some(CompileSource {
-                    span,
-                    url: self.source.url().cloned(),
-                    source_id: self.source_id,
-                }),
             })?;
         } else {
             // NB: non toplevel functions can be indexed for later construction.
@@ -230,7 +215,6 @@
 impl Index<ast::ExprAsync> for Indexer<'_> {
     fn index(&mut self, expr_async: &ast::ExprAsync) -> CompileResult<()> {
         let span = expr_async.span();
-        log::trace!("ExprAsync => {:?}", self.source.source(span));
 
         let _guard = self.items.push_async_block();
         let guard = self.scopes.push_closure(true);
@@ -256,9 +240,6 @@
 
 impl Index<ast::ExprBlock> for Indexer<'_> {
     fn index(&mut self, expr_block: &ast::ExprBlock) -> CompileResult<()> {
-        let span = expr_block.span();
-        log::trace!("ExprBlock => {:?}", self.source.source(span));
-
         self.index(&expr_block.block)?;
         Ok(())
     }
@@ -266,9 +247,6 @@
 
 impl Index<ast::Block> for Indexer<'_> {
     fn index(&mut self, block: &ast::Block) -> CompileResult<()> {
-        let span = block.span();
-        log::trace!("Block => {:?}", self.source.source(span));
-
         let _guard = self.items.push_block();
         let _guard = self.scopes.push_scope();
 
@@ -281,11 +259,8 @@
 }
 
 impl Index<ast::Stmt> for Indexer<'_> {
-    fn index(&mut self, stmt: &ast::Stmt) -> CompileResult<()> {
-        let span = stmt.span();
-        log::trace!("Stmt => {:?}", self.source.source(span));
-
-        match stmt {
+    fn index(&mut self, item: &ast::Stmt) -> CompileResult<()> {
+        match item {
             ast::Stmt::Item(decl) => self.index(decl),
             ast::Stmt::Expr(expr) => self.index(expr),
             ast::Stmt::Semi(expr, _) => self.index(expr),
@@ -295,9 +270,6 @@
 
 impl Index<ast::ExprLet> for Indexer<'_> {
     fn index(&mut self, expr_let: &ast::ExprLet) -> CompileResult<()> {
-        let span = expr_let.span();
-        log::trace!("ExprLet => {:?}", self.source.source(span));
-
         self.index(&expr_let.pat)?;
         self.index(&*expr_let.expr)?;
         Ok(())
@@ -307,8 +279,6 @@
 impl Index<ast::Ident> for Indexer<'_> {
     fn index(&mut self, ident: &ast::Ident) -> CompileResult<()> {
         let span = ident.span();
-        log::trace!("Ident => {:?}", self.source.source(span));
-
         let ident = ident.resolve(&self.storage, &*self.source)?;
         self.scopes.declare(ident.as_ref(), span)?;
         Ok(())
@@ -317,9 +287,6 @@
 
 impl Index<ast::Pat> for Indexer<'_> {
     fn index(&mut self, pat: &ast::Pat) -> CompileResult<()> {
-        let span = pat.span();
-        log::trace!("Pat => {:?}", self.source.source(span));
-
         match pat {
             ast::Pat::PatPath(pat_path) => {
                 if let Some(ident) = pat_path.path.try_as_ident() {
@@ -349,9 +316,6 @@
 
 impl Index<ast::PatTuple> for Indexer<'_> {
     fn index(&mut self, pat_tuple: &ast::PatTuple) -> CompileResult<()> {
-        let span = pat_tuple.span();
-        log::trace!("PatTuple => {:?}", self.source.source(span));
-
         for (pat, _) in &pat_tuple.items {
             self.index(&**pat)?;
         }
@@ -362,9 +326,6 @@
 
 impl Index<ast::PatObject> for Indexer<'_> {
     fn index(&mut self, pat_object: &ast::PatObject) -> CompileResult<()> {
-        let span = pat_object.span();
-        log::trace!("PatObject => {:?}", self.source.source(span));
-
         for (field, _) in &pat_object.fields {
             if let Some((_, pat)) = &field.binding {
                 self.index(pat)?;
@@ -384,9 +345,6 @@
 
 impl Index<ast::PatVec> for Indexer<'_> {
     fn index(&mut self, pat_vec: &ast::PatVec) -> CompileResult<()> {
-        let span = pat_vec.span();
-        log::trace!("PatVec => {:?}", self.source.source(span));
-
         for (pat, _) in &pat_vec.items {
             self.index(&**pat)?;
         }
@@ -397,9 +355,6 @@
 
 impl Index<ast::Expr> for Indexer<'_> {
     fn index(&mut self, expr: &ast::Expr) -> CompileResult<()> {
-        let span = expr.span();
-        log::trace!("Expr => {:?}", self.source.source(span));
-
         match expr {
             ast::Expr::Self_(..) => {
                 self.scopes.mark_use("self");
@@ -494,12 +449,12 @@
             ast::Expr::LitVec(..) => (),
             // NB: macros have nothing to index, they don't export language
             // items.
-            ast::Expr::MacroCall(macro_call) => {
+            ast::Expr::MacroCall(expr_call_macro) => {
                 let _guard = self.items.push_macro();
 
                 self.queue.push_back(Task::ExpandMacro(Macro {
                     items: self.items.snapshot(),
-                    ast: macro_call.clone(),
+                    ast: expr_call_macro.clone(),
                     source: self.source.clone(),
                     source_id: self.source_id,
                     scopes: self.scopes.snapshot(),
@@ -515,9 +470,6 @@
 
 impl Index<ast::ExprIf> for Indexer<'_> {
     fn index(&mut self, expr_if: &ast::ExprIf) -> CompileResult<()> {
-        let span = expr_if.span();
-        log::trace!("ExprIf => {:?}", self.source.source(span));
-
         self.index(&expr_if.condition)?;
         self.index(&*expr_if.block)?;
 
@@ -536,9 +488,6 @@
 
 impl Index<ast::ExprBinary> for Indexer<'_> {
     fn index(&mut self, expr_binary: &ast::ExprBinary) -> CompileResult<()> {
-        let span = expr_binary.span();
-        log::trace!("ExprBinary => {:?}", self.source.source(span));
-
         self.index(&*expr_binary.lhs)?;
         self.index(&*expr_binary.rhs)?;
         Ok(())
@@ -547,9 +496,6 @@
 
 impl Index<ast::ExprMatch> for Indexer<'_> {
     fn index(&mut self, expr_match: &ast::ExprMatch) -> CompileResult<()> {
-        let span = expr_match.span();
-        log::trace!("ExprMatch => {:?}", self.source.source(span));
-
         self.index(&*expr_match.expr)?;
 
         for (branch, _) in &expr_match.branches {
@@ -568,9 +514,6 @@
 
 impl Index<ast::Condition> for Indexer<'_> {
     fn index(&mut self, condition: &ast::Condition) -> CompileResult<()> {
-        let span = condition.span();
-        log::trace!("Condition => {:?}", self.source.source(span));
-
         match condition {
             ast::Condition::Expr(expr) => {
                 self.index(&**expr)?;
@@ -586,22 +529,7 @@
 
 impl Index<ast::Item> for Indexer<'_> {
     fn index(&mut self, item: &ast::Item) -> CompileResult<()> {
-<<<<<<< HEAD
-        let span = item.span();
-        log::trace!("Item => {:?}", self.source.source(span));
-
         match item {
-            ast::Item::ItemAttribute(attribute) => {
-                self.warnings.unstable_feature(
-                    self.source_id,
-                    "attributes",
-                    attribute.span(),
-                    None,
-                );
-            }
-=======
-        match item {
->>>>>>> 356b0de4
             ast::Item::ItemUse(import) => {
                 self.queue.push_back(Task::Import(Import {
                     item: self.items.item(),
@@ -610,13 +538,12 @@
                     source_id: self.source_id,
                 }));
             }
-            ast::Item::ItemEnum(item_enum) => {
-                let name = item_enum.name.resolve(&self.storage, &*self.source)?;
+            ast::Item::ItemEnum(decl_enum) => {
+                let name = decl_enum.name.resolve(&self.storage, &*self.source)?;
                 let _guard = self.items.push_name(name.as_ref());
 
-                let span = item_enum.span();
+                let span = decl_enum.span();
                 let enum_item = self.items.item();
-
                 self.query.index_enum(
                     enum_item.clone(),
                     self.source.clone(),
@@ -624,12 +551,11 @@
                     span,
                 )?;
 
-                for (_, variant, body, _) in &item_enum.variants {
+                for (_, variant, body, _) in &decl_enum.variants {
                     let variant_ident = variant.resolve(&self.storage, &*self.source)?;
                     let _guard = self.items.push_name(variant_ident.as_ref());
 
                     let span = variant.span();
-
                     self.query.index_variant(
                         self.items.item(),
                         enum_item.clone(),
@@ -640,19 +566,19 @@
                     )?;
                 }
             }
-            ast::Item::ItemStruct(item_struct) => {
-                let ident = item_struct.ident.resolve(&self.storage, &*self.source)?;
+            ast::Item::ItemStruct(decl_struct) => {
+                let ident = decl_struct.ident.resolve(&self.storage, &*self.source)?;
                 let _guard = self.items.push_name(ident.as_ref());
 
                 self.query.index_struct(
                     self.items.item(),
-                    item_struct.clone(),
+                    decl_struct.clone(),
                     self.source.clone(),
                     self.source_id,
                 )?;
             }
-            ast::Item::ItemFn(item_fn) => {
-                self.index(&**item_fn)?;
+            ast::Item::ItemFn(decl_fn) => {
+                self.index(&**decl_fn)?;
             }
             ast::Item::ItemImpl(decl_impl) => {
                 let mut guards = Vec::new();
@@ -664,8 +590,8 @@
 
                 self.impl_items.push(self.items.item());
 
-                for item_fn in &decl_impl.functions {
-                    self.index(item_fn)?;
+                for decl_fn in &decl_impl.functions {
+                    self.index(decl_fn)?;
                 }
 
                 self.impl_items.pop();
@@ -680,12 +606,12 @@
                     self.index(&*body.file)?;
                 }
             },
-            ast::Item::MacroCall(macro_call) => {
+            ast::Item::MacroCall(expr_call_macro) => {
                 let _guard = self.items.push_macro();
 
                 self.queue.push_back(Task::ExpandMacro(Macro {
                     items: self.items.snapshot(),
-                    ast: macro_call.clone(),
+                    ast: expr_call_macro.clone(),
                     source: self.source.clone(),
                     source_id: self.source_id,
                     scopes: self.scopes.snapshot(),
@@ -701,9 +627,6 @@
 
 impl Index<ast::Path> for Indexer<'_> {
     fn index(&mut self, path: &ast::Path) -> CompileResult<()> {
-        let span = path.span();
-        log::trace!("Path => {:?}", self.source.source(span));
-
         if let Some(ident) = path.try_as_ident() {
             let ident = ident.resolve(&self.storage, &*self.source)?;
             self.scopes.mark_use(ident.as_ref());
@@ -715,9 +638,6 @@
 
 impl Index<ast::ExprWhile> for Indexer<'_> {
     fn index(&mut self, expr_while: &ast::ExprWhile) -> CompileResult<()> {
-        let span = expr_while.span();
-        log::trace!("ExprWhile => {:?}", self.source.source(span));
-
         let _guard = self.scopes.push_scope();
         self.index(&expr_while.condition)?;
         self.index(&*expr_while.body)?;
@@ -727,9 +647,6 @@
 
 impl Index<ast::ExprLoop> for Indexer<'_> {
     fn index(&mut self, expr_loop: &ast::ExprLoop) -> CompileResult<()> {
-        let span = expr_loop.span();
-        log::trace!("ExprLoop => {:?}", self.source.source(span));
-
         let _guard = self.scopes.push_scope();
         self.index(&*expr_loop.body)?;
         Ok(())
@@ -738,9 +655,6 @@
 
 impl Index<ast::ExprFor> for Indexer<'_> {
     fn index(&mut self, expr_for: &ast::ExprFor) -> CompileResult<()> {
-        let span = expr_for.span();
-        log::trace!("ExprFor => {:?}", self.source.source(span));
-
         // NB: creating the iterator is evaluated in the parent scope.
         self.index(&*expr_for.iter)?;
 
@@ -753,9 +667,6 @@
 
 impl Index<ast::ExprClosure> for Indexer<'_> {
     fn index(&mut self, expr_closure: &ast::ExprClosure) -> CompileResult<()> {
-        let span = expr_closure.span();
-        log::trace!("ExprClosure => {:?}", self.source.source(span));
-
         let _guard = self.items.push_closure();
         let guard = self.scopes.push_closure(expr_closure.async_.is_some());
         let span = expr_closure.span();
@@ -795,9 +706,6 @@
 
 impl Index<ast::ExprIndexSet> for Indexer<'_> {
     fn index(&mut self, expr_index_set: &ast::ExprIndexSet) -> CompileResult<()> {
-        let span = expr_index_set.span();
-        log::trace!("ExprIndexSet => {:?}", self.source.source(span));
-
         self.index(&*expr_index_set.value)?;
         self.index(&*expr_index_set.index)?;
         self.index(&*expr_index_set.target)?;
@@ -807,9 +715,6 @@
 
 impl Index<ast::ExprFieldAccess> for Indexer<'_> {
     fn index(&mut self, expr_field_access: &ast::ExprFieldAccess) -> CompileResult<()> {
-        let span = expr_field_access.span();
-        log::trace!("ExprIndexSet => {:?}", self.source.source(span));
-
         self.index(&*expr_field_access.expr)?;
         Ok(())
     }
@@ -817,9 +722,6 @@
 
 impl Index<ast::ExprUnary> for Indexer<'_> {
     fn index(&mut self, expr_unary: &ast::ExprUnary) -> CompileResult<()> {
-        let span = expr_unary.span();
-        log::trace!("ExprUnary => {:?}", self.source.source(span));
-
         self.index(&*expr_unary.expr)?;
         Ok(())
     }
@@ -827,9 +729,6 @@
 
 impl Index<ast::ExprIndexGet> for Indexer<'_> {
     fn index(&mut self, expr_index_get: &ast::ExprIndexGet) -> CompileResult<()> {
-        let span = expr_index_get.span();
-        log::trace!("ExprIndexGet => {:?}", self.source.source(span));
-
         self.index(&*expr_index_get.index)?;
         self.index(&*expr_index_get.target)?;
         Ok(())
@@ -838,9 +737,6 @@
 
 impl Index<ast::ExprBreak> for Indexer<'_> {
     fn index(&mut self, expr_break: &ast::ExprBreak) -> CompileResult<()> {
-        let span = expr_break.span();
-        log::trace!("ExprBreak => {:?}", self.source.source(span));
-
         if let Some(expr) = &expr_break.expr {
             match expr {
                 ast::ExprBreakValue::Expr(expr) => {
@@ -857,9 +753,6 @@
 impl Index<ast::ExprYield> for Indexer<'_> {
     fn index(&mut self, expr_yield: &ast::ExprYield) -> CompileResult<()> {
         let span = expr_yield.span();
-        log::trace!("ExprYield => {:?}", self.source.source(span));
-
-        let span = expr_yield.span();
         self.scopes.mark_yield(span)?;
 
         if let Some(expr) = &expr_yield.expr {
@@ -872,9 +765,6 @@
 
 impl Index<ast::ExprReturn> for Indexer<'_> {
     fn index(&mut self, expr_return: &ast::ExprReturn) -> CompileResult<()> {
-        let span = expr_return.span();
-        log::trace!("ExprReturn => {:?}", self.source.source(span));
-
         if let Some(expr) = expr_return.expr.as_deref() {
             self.index(expr)?;
         }
@@ -886,9 +776,6 @@
 impl Index<ast::ExprAwait> for Indexer<'_> {
     fn index(&mut self, expr_await: &ast::ExprAwait) -> CompileResult<()> {
         let span = expr_await.span();
-        log::trace!("ExprAwait => {:?}", self.source.source(span));
-
-        let span = expr_await.span();
         self.scopes.mark_await(span)?;
         self.index(&*expr_await.expr)?;
         Ok(())
@@ -897,9 +784,6 @@
 
 impl Index<ast::ExprTry> for Indexer<'_> {
     fn index(&mut self, expr_try: &ast::ExprTry) -> CompileResult<()> {
-        let span = expr_try.span();
-        log::trace!("ExprTry => {:?}", self.source.source(span));
-
         self.index(&*expr_try.expr)?;
         Ok(())
     }
@@ -907,9 +791,6 @@
 
 impl Index<ast::ExprSelect> for Indexer<'_> {
     fn index(&mut self, expr_select: &ast::ExprSelect) -> CompileResult<()> {
-        let span = expr_select.span();
-        log::trace!("ExprSelect => {:?}", self.source.source(span));
-
         self.scopes.mark_await(expr_select.span())?;
 
         for (branch, _) in &expr_select.branches {
@@ -932,9 +813,6 @@
 
 impl Index<ast::ExprCall> for Indexer<'_> {
     fn index(&mut self, expr_call: &ast::ExprCall) -> CompileResult<()> {
-        let span = expr_call.span();
-        log::trace!("ExprCall => {:?}", self.source.source(span));
-
         for (expr, _) in expr_call.args.items.iter() {
             self.index(expr)?;
         }
@@ -946,9 +824,6 @@
 
 impl Index<ast::LitTemplate> for Indexer<'_> {
     fn index(&mut self, lit_template: &ast::LitTemplate) -> CompileResult<()> {
-        let span = lit_template.span();
-        log::trace!("LitTemplate => {:?}", self.source.source(span));
-
         let template = lit_template.resolve(&self.storage, &*self.source)?;
 
         for c in &template.components {
