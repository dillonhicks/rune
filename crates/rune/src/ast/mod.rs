--- conflicted
+++ resolved
@@ -58,6 +58,7 @@
 mod lit_unit;
 mod lit_vec;
 mod macro_call;
+mod mutability;
 mod parenthesized;
 mod pat;
 mod pat_object;
@@ -69,8 +70,6 @@
 mod stmt;
 mod token;
 mod ty;
-mod ty_hint;
-mod ty_path;
 pub(super) mod utils;
 mod vis;
 mod vis_restricted;
@@ -132,6 +131,7 @@
 pub use self::lit_unit::LitUnit;
 pub use self::lit_vec::LitVec;
 pub use self::macro_call::MacroCall;
+pub use self::mutability::Mutability;
 pub use self::parenthesized::Parenthesized;
 pub use self::pat::Pat;
 pub use self::pat_object::{PatObject, PatObjectItem};
@@ -145,12 +145,7 @@
     CopySource, Delimiter, Kind, LitByteStrSource, LitByteStrSourceText, LitStrSource,
     LitStrSourceText, Number, NumberBase, NumberSource, NumberSourceText, StringSource, Token,
 };
-<<<<<<< HEAD
-pub use self::ty::Type;
-pub use self::ty_hint::TypeHint;
-pub use self::ty_path::TypePath;
-=======
->>>>>>> 6661855e
+pub use self::ty::{Type, TypeHint, TypeInfer, TypeNever, TypePath, TypePtr, TypeVariadic};
 pub use self::vis::Visibility;
 pub use self::vis_restricted::VisRestricted;
 
@@ -256,10 +251,10 @@
     (Crate, "The `crate` keyword.", Kind::Crate),
     (Super, "The `super` keyword.", Kind::Super),
     (Extern, "The `extern` keyword.", Kind::Extern),
-<<<<<<< HEAD
     (RArrow, "The right arrow. `->`", Kind::RArrow),
-=======
->>>>>>> 6661855e
+    (Const, "The `const` keyword.", Kind::Const),
+    (Mut, "The `mut` keyword.", Kind::Mut),
+    (Ellipsis, "The ellipsis `...`.", Kind::Ellipsis),
 }
 
 #[cfg(test)]
