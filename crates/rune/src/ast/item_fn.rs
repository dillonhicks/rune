use crate::ast;
use crate::{Ast, Parse, ParseError, Parser, Peek, Spanned};
use runestick::Span;

/// A function.
#[derive(Debug, Clone, Ast, Spanned)]
pub struct ItemFn {
    /// The attributes for the fn
    #[spanned(iter)]
    pub attributes: Vec<ast::Attribute>,
    /// The visibility of the `fn` item
    pub visibility: Option<ast::Visibility>,
    /// The optional `async` keyword.
    #[spanned(iter)]
    pub async_: Option<ast::Async>,
    /// The `fn` token.
    pub fn_: ast::Fn,
    /// The name of the function.
    pub name: ast::Ident,
    /// The arguments of the function.
    pub args: ast::Parenthesized<ast::FnArg, ast::Comma>,
    /// The body of the function.
    pub body: ast::Block,
}

impl ItemFn {
    /// Get the identifying span for this function.
    pub fn item_span(&self) -> Span {
        if let Some(async_) = &self.async_ {
            async_.span().join(self.args.span())
        } else {
            self.fn_.span().join(self.args.span())
        }
    }

    /// Test if function is an instance fn.
    pub fn is_instance(&self) -> bool {
        matches!(self.args.items.first(), Some((ast::FnArg::Self_(..), _)))
    }

    /// Parse a `fn` item with the given attributes
    pub fn parse_with_attributes(
        parser: &mut Parser<'_>,
        attributes: Vec<ast::Attribute>,
    ) -> Result<Self, ParseError> {
        Ok(Self {
            attributes,
            visibility: parser.parse()?,
            async_: parser.parse()?,
            fn_: parser.parse()?,
            name: parser.parse()?,
            args: parser.parse()?,
            body: parser.parse()?,
        })
    }
}

<<<<<<< HEAD
impl Peek for ItemFn {
    fn peek(t1: Option<ast::Token>, _: Option<ast::Token>) -> bool {
        matches!(peek!(t1).kind, ast::Kind::Fn | ast::Kind::Async)
=======
impl Spanned for ItemFn {
    fn span(&self) -> Span {
        let start = if let Some(first) = self.attributes.first() {
            first.span()
        } else if let Some(visibility) = &self.visibility {
            visibility.span()
        } else if let Some(async_) = &self.async_ {
            async_.span()
        } else {
            self.fn_.span()
        };

        start.join(self.body.span())
    }
}

impl Peek for ItemFn {
    fn peek(t1: Option<ast::Token>, _t2: Option<ast::Token>) -> bool {
        let t = match t1 {
            Some(t) => t,
            None => return false,
        };

        matches!(t.kind, ast::Kind::Fn | ast::Kind::Async)
>>>>>>> ec4062c1
    }
}

/// Parse implementation for a function.
///
/// # Examples
///
/// ```rust
/// use rune::{parse_all, ast};
///
/// parse_all::<ast::ItemFn>("async fn hello() {}").unwrap();
/// assert!(parse_all::<ast::ItemFn>("fn async hello() {}").is_err());
///
/// let item = parse_all::<ast::ItemFn>("fn hello() {}").unwrap();
/// assert_eq!(item.args.items.len(), 0);
///
/// let item = parse_all::<ast::ItemFn>("fn hello(foo, bar) {}").unwrap();
/// assert_eq!(item.args.items.len(), 2);
///
/// let item = parse_all::<ast::ItemFn>("pub fn hello(foo, bar) {}").unwrap();
/// let item = parse_all::<ast::ItemFn>("pub async fn hello(foo, bar) {}").unwrap();
/// let item = parse_all::<ast::ItemFn>("#[inline] fn hello(foo, bar) {}").unwrap();
/// let item = parse_all::<ast::ItemFn>("#[inline] pub async fn hello(foo, bar) {}").unwrap();
///
/// if let Some(ast::Visibility::Public(_)) = &item.visibility {} else {
///     panic!("expected `fn` item visibility of `Public` got {:?}", &item.visibility);
/// }
/// assert_eq!(item.args.items.len(), 2);
/// assert_eq!(item.attributes.len(), 1);
///
/// ```
impl Parse for ItemFn {
    fn parse(parser: &mut Parser<'_>) -> Result<Self, ParseError> {
        let attributes = parser.parse()?;
        Self::parse_with_attributes(parser, attributes)
    }
<<<<<<< HEAD
=======
}

impl IntoTokens for ItemFn {
    fn into_tokens(&self, context: &mut crate::MacroContext, stream: &mut crate::TokenStream) {
        self.async_.into_tokens(context, stream);
        self.visibility.into_tokens(context, stream);
        self.fn_.into_tokens(context, stream);
        self.name.into_tokens(context, stream);
        self.args.into_tokens(context, stream);
        self.body.into_tokens(context, stream);
    }
>>>>>>> ec4062c1
}<|MERGE_RESOLUTION|>--- conflicted
+++ resolved
@@ -9,6 +9,7 @@
     #[spanned(iter)]
     pub attributes: Vec<ast::Attribute>,
     /// The visibility of the `fn` item
+    #[spanned(iter)]
     pub visibility: Option<ast::Visibility>,
     /// The optional `async` keyword.
     #[spanned(iter)]
@@ -55,36 +56,9 @@
     }
 }
 
-<<<<<<< HEAD
 impl Peek for ItemFn {
     fn peek(t1: Option<ast::Token>, _: Option<ast::Token>) -> bool {
         matches!(peek!(t1).kind, ast::Kind::Fn | ast::Kind::Async)
-=======
-impl Spanned for ItemFn {
-    fn span(&self) -> Span {
-        let start = if let Some(first) = self.attributes.first() {
-            first.span()
-        } else if let Some(visibility) = &self.visibility {
-            visibility.span()
-        } else if let Some(async_) = &self.async_ {
-            async_.span()
-        } else {
-            self.fn_.span()
-        };
-
-        start.join(self.body.span())
-    }
-}
-
-impl Peek for ItemFn {
-    fn peek(t1: Option<ast::Token>, _t2: Option<ast::Token>) -> bool {
-        let t = match t1 {
-            Some(t) => t,
-            None => return false,
-        };
-
-        matches!(t.kind, ast::Kind::Fn | ast::Kind::Async)
->>>>>>> ec4062c1
     }
 }
 
@@ -121,18 +95,4 @@
         let attributes = parser.parse()?;
         Self::parse_with_attributes(parser, attributes)
     }
-<<<<<<< HEAD
-=======
-}
-
-impl IntoTokens for ItemFn {
-    fn into_tokens(&self, context: &mut crate::MacroContext, stream: &mut crate::TokenStream) {
-        self.async_.into_tokens(context, stream);
-        self.visibility.into_tokens(context, stream);
-        self.fn_.into_tokens(context, stream);
-        self.name.into_tokens(context, stream);
-        self.args.into_tokens(context, stream);
-        self.body.into_tokens(context, stream);
-    }
->>>>>>> ec4062c1
 }