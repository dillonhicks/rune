--- conflicted
+++ resolved
@@ -9,11 +9,7 @@
     #[rune(iter)]
     pub attributes: Vec<ast::Attribute>,
     /// The visibility of the `fn` item
-<<<<<<< HEAD
-    #[spanned(iter)]
-=======
     #[rune(iter)]
->>>>>>> 6661855e
     pub visibility: Option<ast::Visibility>,
     /// The optional `async` keyword.
     #[rune(iter)]
@@ -26,7 +22,7 @@
     // TODO: merge args and output into a signature
     pub args: ast::Parenthesized<ast::FnArg, ast::Comma>,
     /// The return type-hint
-    #[spanned(iter)]
+    #[rune(iter)]
     pub output: Option<ast::ReturnType>,
     /// The body of the function.
     pub body: ast::Block,
