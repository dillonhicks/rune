use crate::ast;
use crate::{Ast, Parse, ParseError, Parser, Peek, Spanned};

/// A module declaration.
#[derive(Debug, Clone, Ast, Spanned)]
pub struct ItemMod {
    /// The *inner* attributes are applied to the module  `#[cfg(test)] mod tests {  }`
    #[spanned(iter)]
    pub attributes: Vec<ast::Attribute>,
    /// The visibility of the `mod` item
    pub visibility: Option<ast::Visibility>,
    /// The `mod` keyword.
    pub mod_: ast::Mod,
    /// The name of the mod.
    pub name: ast::Ident,
    /// The optional body of the module declaration.
    pub body: ItemModBody,
}

impl ItemMod {
    /// Parse a `mod` item with the given attributes
    pub fn parse_with_attributes(
        parser: &mut Parser<'_>,
        attributes: Vec<ast::Attribute>,
    ) -> Result<Self, ParseError> {
        Ok(Self {
            attributes,
            visibility: parser.parse()?,
            mod_: parser.parse()?,
            name: parser.parse()?,
            body: parser.parse()?,
        })
    }
}

<<<<<<< HEAD
=======
impl Spanned for ItemMod {
    fn span(&self) -> Span {
        if let Some(first) = self.attributes.first() {
            first.span().join(self.body.span())
        } else if let Some(vis) = &self.visibility {
            vis.span().join(self.body.span())
        } else {
            self.mod_.span().join(self.body.span())
        }
    }
}

>>>>>>> ec4062c1
/// Parse a `mod` item
///
/// # Examples
///
/// ```rust
/// use rune::{parse_all, ast, ParseError};
///
/// parse_all::<ast::ItemMod>("mod ruins {}").unwrap();
///
/// let item = parse_all::<ast::ItemMod>("#[cfg(test)] mod tests {}").unwrap();
/// assert_eq!(item.attributes.len(), 1);
///
/// let item = parse_all::<ast::ItemMod>("mod whiskey_bravo { #![allow(dead_code)] fn x() {} }").unwrap();
/// assert_eq!(item.attributes.len(), 0);
///
/// if let ast::ItemModBody::InlineBody(body) = &item.body {
///     assert_eq!(body.file.attributes.len(), 1);
/// } else {
///     panic!("module body was not the ItemModBody::InlineBody variant");
/// }
///
/// ```
impl Parse for ItemMod {
    fn parse(parser: &mut Parser) -> Result<Self, ParseError> {
        let attributes = parser.parse()?;
        Self::parse_with_attributes(parser, attributes)
    }
}

<<<<<<< HEAD
=======
impl IntoTokens for ItemMod {
    fn into_tokens(&self, context: &mut crate::MacroContext, stream: &mut crate::TokenStream) {
        self.attributes.into_tokens(context, stream);
        self.visibility.into_tokens(context, stream);
        self.mod_.into_tokens(context, stream);
        self.name.into_tokens(context, stream);
        self.body.into_tokens(context, stream);
    }
}

>>>>>>> ec4062c1
/// An item body.
#[derive(Debug, Clone, Ast, Spanned)]
pub enum ItemModBody {
    /// An empty body terminated by a semicolon.
    EmptyBody(ast::SemiColon),
    /// An inline body.
    InlineBody(ItemInlineBody),
}

impl Parse for ItemModBody {
    fn parse(parser: &mut Parser) -> Result<Self, ParseError> {
        let t = parser.token_peek_eof()?;

        Ok(match t.kind {
            ast::Kind::Open(ast::Delimiter::Brace) => Self::InlineBody(parser.parse()?),
            _ => Self::EmptyBody(parser.parse()?),
        })
    }
}

/// A module declaration.
#[derive(Debug, Clone, Ast, Parse, Spanned)]
pub struct ItemInlineBody {
    /// The open brace.
    pub open: ast::OpenBrace,
    /// A nested "file" declaration.
    pub file: Box<ast::File>,
    /// The close brace.
    pub close: ast::CloseBrace,
}

impl Peek for ItemInlineBody {
    fn peek(t1: Option<ast::Token>, t2: Option<ast::Token>) -> bool {
        ast::OpenBrace::peek(t1, t2)
    }
}<|MERGE_RESOLUTION|>--- conflicted
+++ resolved
@@ -8,6 +8,7 @@
     #[spanned(iter)]
     pub attributes: Vec<ast::Attribute>,
     /// The visibility of the `mod` item
+    #[spanned(iter)]
     pub visibility: Option<ast::Visibility>,
     /// The `mod` keyword.
     pub mod_: ast::Mod,
@@ -33,21 +34,6 @@
     }
 }
 
-<<<<<<< HEAD
-=======
-impl Spanned for ItemMod {
-    fn span(&self) -> Span {
-        if let Some(first) = self.attributes.first() {
-            first.span().join(self.body.span())
-        } else if let Some(vis) = &self.visibility {
-            vis.span().join(self.body.span())
-        } else {
-            self.mod_.span().join(self.body.span())
-        }
-    }
-}
-
->>>>>>> ec4062c1
 /// Parse a `mod` item
 ///
 /// # Examples
@@ -77,19 +63,6 @@
     }
 }
 
-<<<<<<< HEAD
-=======
-impl IntoTokens for ItemMod {
-    fn into_tokens(&self, context: &mut crate::MacroContext, stream: &mut crate::TokenStream) {
-        self.attributes.into_tokens(context, stream);
-        self.visibility.into_tokens(context, stream);
-        self.mod_.into_tokens(context, stream);
-        self.name.into_tokens(context, stream);
-        self.body.into_tokens(context, stream);
-    }
-}
-
->>>>>>> ec4062c1
 /// An item body.
 #[derive(Debug, Clone, Ast, Spanned)]
 pub enum ItemModBody {
