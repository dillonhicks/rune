--- conflicted
+++ resolved
@@ -8,6 +8,7 @@
     #[spanned(iter)]
     pub attributes: Vec<ast::Attribute>,
     /// The visibility of the `enum` item
+    #[spanned(iter)]
     pub visibility: Option<ast::Visibility>,
     /// The `enum` token.
     pub enum_: ast::Enum,
@@ -21,19 +22,6 @@
     pub close: ast::CloseBrace,
 }
 
-<<<<<<< HEAD
-=======
-into_tokens!(ItemEnum {
-    attributes,
-    visibility,
-    enum_,
-    name,
-    open,
-    variants,
-    close,
-});
-
->>>>>>> ec4062c1
 impl ItemEnum {
     /// Parse a `enum` item with the given attributes
     pub fn parse_with_attributes(
@@ -77,21 +65,6 @@
     }
 }
 
-<<<<<<< HEAD
-=======
-impl Spanned for ItemEnum {
-    fn span(&self) -> Span {
-        if let Some(first) = self.attributes.first() {
-            first.span().join(self.close.span())
-        } else if let Some(visibility) = &self.visibility {
-            visibility.span().join(self.close.span())
-        } else {
-            self.enum_.span().join(self.close.span())
-        }
-    }
-}
-
->>>>>>> ec4062c1
 /// Parse implementation for an enum.
 ///
 /// # Examples
