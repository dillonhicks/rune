use crate::ast;
use crate::{Ast, Parse, ParseError, ParseErrorKind, Parser, Peek, Resolve, Spanned, Storage};
use runestick::Source;
use std::borrow::Cow;

/// An identifier, like `foo` or `Hello`.".
#[derive(Debug, Clone, Copy, Ast, Spanned)]
pub struct Ident {
    /// The kind of the identifier.
    pub token: ast::Token,
    /// The kind of the identifier.
    #[ast(skip)]
    #[spanned(skip)]
    pub kind: ast::StringSource,
}

impl Parse for Ident {
    fn parse(parser: &mut Parser<'_>) -> Result<Self, ParseError> {
        let token = parser.token_next()?;

        match token.kind {
            ast::Kind::Ident(kind) => Ok(Self { token, kind }),
            _ => Err(ParseError::new(
                token,
                ParseErrorKind::TokenMismatch {
                    expected: ast::Kind::Ident(ast::StringSource::Text),
                    actual: token.kind,
                },
            )),
        }
    }
}

impl Peek for Ident {
    fn peek(p1: Option<ast::Token>, _: Option<ast::Token>) -> bool {
        match p1 {
            Some(p1) => matches!(p1.kind, ast::Kind::Ident(..)),
            _ => false,
        }
    }
}

impl<'a> Resolve<'a> for Ident {
    type Output = Cow<'a, str>;

    fn resolve(&self, storage: &Storage, source: &'a Source) -> Result<Cow<'a, str>, ParseError> {
        let span = self.token.span();

        match self.kind {
            ast::StringSource::Text => {
                let ident = source
                    .source(span)
                    .ok_or_else(|| ParseError::new(span, ParseErrorKind::BadSlice))?;

                Ok(Cow::Borrowed(ident))
            }
            ast::StringSource::Synthetic(id) => {
                let ident = storage.get_string(id).ok_or_else(|| {
                    ParseError::new(span, ParseErrorKind::BadSyntheticId { kind: "label", id })
                })?;

                Ok(Cow::Owned(ident))
            }
        }
    }
<<<<<<< HEAD
=======
}

impl crate::IntoTokens for Ident {
    fn into_tokens(&self, _: &mut crate::MacroContext, stream: &mut crate::TokenStream) {
        stream.push(self.token);
    }
}

impl std::convert::From<ast::Super> for Ident {
    fn from(super_: ast::Super) -> Self {
        Ident {
            token: super_.token,
            kind: ast::StringSource::Text,
        }
    }
}

impl std::convert::From<ast::Crate> for Ident {
    fn from(crate_: ast::Crate) -> Self {
        Ident {
            token: crate_.token,
            kind: ast::StringSource::Text,
        }
    }
}

impl std::convert::From<ast::Underscore> for Ident {
    fn from(underscore: ast::Underscore) -> Self {
        Ident {
            token: underscore.token,
            kind: ast::StringSource::Text,
        }
    }
}

impl std::convert::From<ast::Extern> for Ident {
    fn from(extern_: ast::Extern) -> Self {
        Ident {
            token: extern_.token,
            kind: ast::StringSource::Text,
        }
    }
>>>>>>> ec4062c1
}<|MERGE_RESOLUTION|>--- conflicted
+++ resolved
@@ -63,14 +63,6 @@
             }
         }
     }
-<<<<<<< HEAD
-=======
-}
-
-impl crate::IntoTokens for Ident {
-    fn into_tokens(&self, _: &mut crate::MacroContext, stream: &mut crate::TokenStream) {
-        stream.push(self.token);
-    }
 }
 
 impl std::convert::From<ast::Super> for Ident {
@@ -107,5 +99,4 @@
             kind: ast::StringSource::Text,
         }
     }
->>>>>>> ec4062c1
 }