<<<<<<< HEAD
use crate::ast;
use crate::{Ast, Parse, ParseError, Peek, Resolve, Spanned, Storage};
use runestick::Source;
=======
use crate::{ast, ParseErrorKind};
use crate::{IntoTokens, Parse, ParseError, Parser, Peek, Resolve, Spanned, Storage};
use runestick::{Source, Span};
>>>>>>> ec4062c1
use std::borrow::Cow;

type PathSegments = Vec<(ast::Scope, ast::Ident)>;

/// A path, where each element is separated by a `::`.
#[derive(Debug, Clone, Ast, Spanned, Parse)]
pub struct Path {
    /// The optional leading colon `::`
    pub leading_colon: Option<ast::Scope>,
    /// The first component in the path.
    pub first: ast::Ident,
    /// The rest of the components in the path.
<<<<<<< HEAD
    #[spanned(iter)]
    pub rest: Vec<(ast::Scope, ast::Ident)>,
=======
    pub rest: PathSegments,
>>>>>>> ec4062c1
    /// Trailing scope.
    #[spanned(iter)]
    pub trailing: Option<ast::Scope>,
}

impl Path {
    /// Borrow as an identifier used for field access calls.
    ///
    /// This is only allowed if there are no other path components.
    pub fn try_as_ident(&self) -> Option<&ast::Ident> {
        if self.rest.is_empty() && self.trailing.is_none() {
            Some(&self.first)
        } else {
            None
        }
    }

    /// Iterate over all components in path.
    pub fn into_components(&self) -> impl Iterator<Item = &'_ ast::Ident> + '_ {
        let mut first = Some(&self.first);
        let mut it = self.rest.iter();

        std::iter::from_fn(move || {
            if let Some(first) = first.take() {
                return Some(first);
            }

            Some(&it.next()?.1)
        })
    }
}

impl Peek for Path {
    fn peek(t1: Option<ast::Token>, _: Option<ast::Token>) -> bool {
<<<<<<< HEAD
        matches!(peek!(t1).kind, ast::Kind::Ident(..))
=======
        let t1 = match t1 {
            Some(t1) => t1,
            None => return false,
        };

        matches!(t1.kind, ast::Kind::Ident(..))
    }
}
/// Parsing Paths
///
/// # Examples
///
/// ```rust
/// use rune::{parse_all, ast, ParseError};
///
/// parse_all::<ast::Path>("x").unwrap();
/// parse_all::<ast::Path>("::x").unwrap();
/// parse_all::<ast::Path>("a::b").unwrap();
/// parse_all::<ast::Path>("::ab::cd").unwrap();
/// parse_all::<ast::Path>("crate").unwrap();
/// parse_all::<ast::Path>("super").unwrap();
/// parse_all::<ast::Path>("crate::foo").unwrap();
/// parse_all::<ast::Path>("super::bar").unwrap();
/// parse_all::<ast::Path>("::super").unwrap();
/// parse_all::<ast::Path>("::crate").unwrap();
/// ```
///
impl Parse for Path {
    fn parse(parser: &mut Parser<'_>) -> Result<Self, ParseError> {
        let leading_colon = parser.parse::<Option<ast::Scope>>()?;

        let token = parser.token_peek_eof()?;

        let first: ast::Ident = match token.kind {
            ast::Kind::Ident(_) => parser.parse()?,
            ast::Kind::Super => parser.parse::<ast::Super>()?.into(),
            ast::Kind::Crate => parser.parse::<ast::Crate>()?.into(),
            _ => {
                return Err(ParseError::new(
                    token,
                    ParseErrorKind::TokenMismatch {
                        expected: ast::Kind::Ident(ast::StringSource::Text),
                        actual: token.kind,
                    },
                ))
            }
        };

        Ok(Self {
            leading_colon,
            first,
            rest: parser.parse()?,
            trailing: parser.parse()?,
        })
>>>>>>> ec4062c1
    }
}

impl<'a> Resolve<'a> for Path {
    type Output = Vec<Cow<'a, str>>;

    fn resolve(
        &self,
        storage: &Storage,
        source: &'a Source,
    ) -> Result<Vec<Cow<'a, str>>, ParseError> {
        let mut output = Vec::new();

        output.push(self.first.resolve(storage, source)?);

        for (_, ident) in &self.rest {
            output.push(ident.resolve(storage, source)?);
        }

        Ok(output)
    }
}<|MERGE_RESOLUTION|>--- conflicted
+++ resolved
@@ -1,30 +1,21 @@
-<<<<<<< HEAD
 use crate::ast;
-use crate::{Ast, Parse, ParseError, Peek, Resolve, Spanned, Storage};
+use crate::{Ast, Parse, ParseError, ParseErrorKind, Parser, Peek, Resolve, Spanned, Storage};
 use runestick::Source;
-=======
-use crate::{ast, ParseErrorKind};
-use crate::{IntoTokens, Parse, ParseError, Parser, Peek, Resolve, Spanned, Storage};
-use runestick::{Source, Span};
->>>>>>> ec4062c1
 use std::borrow::Cow;
 
 type PathSegments = Vec<(ast::Scope, ast::Ident)>;
 
 /// A path, where each element is separated by a `::`.
-#[derive(Debug, Clone, Ast, Spanned, Parse)]
+#[derive(Debug, Clone, Ast, Spanned)]
 pub struct Path {
     /// The optional leading colon `::`
+    #[spanned(iter)]
     pub leading_colon: Option<ast::Scope>,
     /// The first component in the path.
     pub first: ast::Ident,
     /// The rest of the components in the path.
-<<<<<<< HEAD
     #[spanned(iter)]
-    pub rest: Vec<(ast::Scope, ast::Ident)>,
-=======
     pub rest: PathSegments,
->>>>>>> ec4062c1
     /// Trailing scope.
     #[spanned(iter)]
     pub trailing: Option<ast::Scope>,
@@ -59,17 +50,10 @@
 
 impl Peek for Path {
     fn peek(t1: Option<ast::Token>, _: Option<ast::Token>) -> bool {
-<<<<<<< HEAD
         matches!(peek!(t1).kind, ast::Kind::Ident(..))
-=======
-        let t1 = match t1 {
-            Some(t1) => t1,
-            None => return false,
-        };
-
-        matches!(t1.kind, ast::Kind::Ident(..))
     }
 }
+
 /// Parsing Paths
 ///
 /// # Examples
@@ -116,7 +100,6 @@
             rest: parser.parse()?,
             trailing: parser.parse()?,
         })
->>>>>>> ec4062c1
     }
 }
 
