--- conflicted
+++ resolved
@@ -206,12 +206,6 @@
 pub mod testing;
 #[cfg(test)]
 pub mod tests;
-<<<<<<< HEAD
-
-/// The identifier of a source file.
-pub type SourceId = usize;
-=======
->>>>>>> 94a76c98
 
 /// Internal collection re-export.
 mod collections {
