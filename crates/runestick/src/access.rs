use crate::RawStr;
use std::cell::Cell;
use std::fmt;
use std::future::Future;
use std::marker;
use std::ops;
use std::pin::Pin;
use std::task::{Context, Poll};
use thiserror::Error;

/// Flag to used to mark access as taken.
const FLAG: isize = 1isize;
/// Sentinel value to indicate that access is taken.
const TAKEN: isize = (isize::max_value() ^ FLAG) >> 1;
/// Panic if we reach this number of shared accesses and we try to add one more,
/// since it's the largest we can support.
<<<<<<< HEAD
const MAX_USES: isize = -(1 << (isize::max_value().count_ones() - 2));
=======
const MAX_USES: isize = 0b11isize.rotate_right(2);
>>>>>>> 7975a73d

/// An error raised while downcasting.
#[derive(Debug, Error)]
pub enum AccessError {
    /// Error raised when we expect a specific external type but got another.
    #[error("expected data of type `{expected}`, but found `{actual}`")]
    UnexpectedType {
        /// The type that was expected.
        expected: RawStr,
        /// The type that was found.
        actual: RawStr,
    },
    /// Trying to access an inaccessible reference.
    #[error("{error}")]
    NotAccessibleRef {
        /// Source error.
        #[from]
        error: NotAccessibleRef,
    },
    /// Trying to access an inaccessible mutable reference.
    #[error("{error}")]
    NotAccessibleMut {
        /// Source error.
        #[from]
        error: NotAccessibleMut,
    },
    /// Trying to access an inaccessible taking.
    #[error("{error}")]
    NotAccessibleTake {
        /// Source error.
        #[from]
        error: NotAccessibleTake,
    },
}

/// The kind of access to perform.
#[derive(Debug, Clone, Copy)]
pub(crate) enum AccessKind {
    /// Access a reference.
    Any,
    /// Access something owned.
    Owned,
}

/// Error raised when tried to access for shared access but it was not
/// accessible.
#[derive(Debug, Error)]
#[error("cannot read, value is {0}")]
pub struct NotAccessibleRef(Snapshot);

/// Error raised when tried to access for exclusive access but it was not
/// accessible.
#[derive(Debug, Error)]
#[error("cannot write, value is {0}")]
pub struct NotAccessibleMut(Snapshot);

/// Error raised when tried to access the guarded data for taking.
///
/// This requires exclusive access, but it's a scenario we structure separately
/// for diagnostics purposes.
#[derive(Debug, Error)]
#[error("cannot take, value is {0}")]
pub struct NotAccessibleTake(Snapshot);

/// Snapshot that can be used to indicate how the value was being accessed at
/// the time of an error.
#[derive(Debug)]
#[repr(transparent)]
pub struct Snapshot(isize);

impl fmt::Display for Snapshot {
    fn fmt(&self, f: &mut fmt::Formatter<'_>) -> fmt::Result {
        match self.0 >> 1 {
            0 => write!(f, "fully accessible")?,
            1 => write!(f, "exclusively accessed")?,
            TAKEN => write!(f, "moved")?,
            n if n < 0 => write!(f, "shared by {}", -n)?,
            n => write!(f, "invalidly marked ({})", n)?,
        }

        if self.0 & FLAG == 1 {
            write!(f, " (ref)")?;
        }

        Ok(())
    }
}

/// Access flags.
///
/// These accomplish the following things:
/// * Indicates if a value is a reference.
/// * Indicates if a value is exclusively held.
/// * Indicates if a value is shared, and if so by how many.
///
/// It has the following bit-pattern (assume isize is 16 bits for simplicity):
///
/// ```text
/// S0000000_00000000_00000000_0000000F
/// |                                ||
/// '-- Sign bit and number base ----'|
///                   Reference Flag -'
///
/// The reference flag is the LSB, and the rest is treated as a signed number
/// with the following properties:
/// * If the value is `0`, it is not being accessed.
/// * If the value is `1`, it is being exclusively accessed.
/// * If the value is negative `n`, it is being shared accessed by `-n` uses.
/// * If the value is
///
/// This means that the maximum number of accesses for a 64-bit `isize` is
/// `(1 << 62) - 1` uses.
///
/// ```
#[derive(Clone)]
pub(crate) struct Access(Cell<isize>);

impl Access {
    /// Construct a new default access.
    pub(crate) const fn new(is_ref: bool) -> Self {
        let initial = if is_ref { 1 } else { 0 };
        Self(Cell::new(initial))
    }

    /// Test if access is guarding a reference.
    #[inline]
    pub(crate) fn is_ref(&self) -> bool {
        self.0.get() & FLAG != 0
    }

    /// Test if we have shared access without modifying the internal count.
    #[inline]
    pub(crate) fn is_shared(&self) -> bool {
        self.get().wrapping_sub(1) < 0
    }

    /// Test if we have exclusive access without modifying the internal count.
    #[inline]
    pub(crate) fn is_exclusive(&self) -> bool {
        self.get() == 0
    }

    /// Test if the data has been taken.
    #[inline]
    pub(crate) fn is_taken(&self) -> bool {
        self.get() == TAKEN
    }

    /// Mark that we want shared access to the given access token.
    ///
    /// # Safety
    ///
    /// The returned guard must not outlive the access token that created it.
    #[inline]
    pub(crate) unsafe fn shared(
        &self,
        kind: AccessKind,
    ) -> Result<RawSharedGuard, NotAccessibleRef> {
        if let AccessKind::Owned = kind {
            if self.is_ref() {
                return Err(NotAccessibleRef(Snapshot(self.0.get())));
            }
        }

        let state = self.get();

        if state == MAX_USES {
            std::process::abort();
        }

        let n = state.wrapping_sub(1);

        if n >= 0 {
            return Err(NotAccessibleRef(Snapshot(self.0.get())));
        }

        self.set(n);
        Ok(RawSharedGuard { access: self })
    }

    /// Mark that we want exclusive access to the given access token.
    ///
    /// # Safety
    ///
    /// The returned guard must not outlive the access token that created it.
    #[inline]
    pub(crate) unsafe fn exclusive(
        &self,
        kind: AccessKind,
    ) -> Result<RawExclusiveGuard, NotAccessibleMut> {
        if let AccessKind::Owned = kind {
            if self.is_ref() {
                return Err(NotAccessibleMut(Snapshot(self.0.get())));
            }
        }

        let state = self.get();
        let n = state.wrapping_add(1);

        if n != 1 {
            return Err(NotAccessibleMut(Snapshot(self.0.get())));
        }

        self.set(n);
        Ok(RawExclusiveGuard { access: self })
    }

    /// Mark that we want to mark the given access as "taken".
    ///
    /// I.e. whatever guarded data is no longer available.
    ///
    /// # Safety
    ///
    /// The returned guard must not outlive the access token that created it.
    #[inline]
    pub(crate) unsafe fn take(&self, kind: AccessKind) -> Result<RawTakeGuard, NotAccessibleTake> {
        if let AccessKind::Owned = kind {
            if self.is_ref() {
                return Err(NotAccessibleTake(Snapshot(self.0.get())));
            }
        }

        let state = self.get();

        if state != 0 {
            return Err(NotAccessibleTake(Snapshot(self.0.get())));
        }

        self.set(TAKEN);
        Ok(RawTakeGuard { access: self })
    }

    /// Unshare the current access.
    #[inline]
    fn release_shared(&self) {
        let b = self.get().wrapping_add(1);
        debug_assert!(b <= 0);
        self.set(b);
    }

    /// Unshare the current access.
    #[inline]
    fn release_exclusive(&self) {
        let b = self.get().wrapping_sub(1);
        debug_assert!(b == 0);
        self.set(b);
    }

    /// Untake the current access.
    #[inline]
    fn release_take(&self) {
        let b = self.get();
        debug_assert!(b == TAKEN);
        self.set(0);
    }

    /// Get the current value of the flag.
    #[inline]
    fn get(&self) -> isize {
        self.0.get() >> 1
    }

    /// Set the current value of the flag.
    #[inline]
    fn set(&self, value: isize) {
        self.0.set(self.0.get() & FLAG | value << 1);
    }
}

impl fmt::Debug for Access {
    fn fmt(&self, f: &mut fmt::Formatter<'_>) -> fmt::Result {
        write!(f, "{}", Snapshot(self.get()))
    }
}

/// A shared access guard.
///
/// This is created with [Access::shared], and must not outlive the [Access]
/// instance it was created from.
pub struct RawSharedGuard {
    access: *const Access,
}

impl Drop for RawSharedGuard {
    fn drop(&mut self) {
        unsafe { (*self.access).release_shared() };
    }
}

/// Guard for a data borrowed from a slot in the virtual machine.
///
/// These guards are necessary, since we need to guarantee certain forms of
/// access depending on what we do. Releasing the guard releases the access.
pub struct BorrowRef<'a, T: ?Sized + 'a> {
    data: *const T,
    guard: RawSharedGuard,
    _marker: marker::PhantomData<&'a T>,
}

impl<'a, T: ?Sized> BorrowRef<'a, T> {
    /// Construct a new raw reference guard.
    ///
    /// # Safety
    ///
    /// The provided components must be valid for the lifetime of the returned
    /// reference, which is unbounded.
    pub(crate) unsafe fn from_raw(data: *const T, guard: RawSharedGuard) -> Self {
        Self {
            data,
            guard,
            _marker: marker::PhantomData,
        }
    }

    /// Try to map the interior reference the reference.
    pub fn try_map<M, U: ?Sized, E>(this: Self, m: M) -> Result<BorrowRef<'a, U>, E>
    where
        M: FnOnce(&T) -> Result<&U, E>,
    {
        let data = m(unsafe { &*this.data })?;
        let guard = this.guard;

        Ok(BorrowRef {
            data,
            guard,
            _marker: marker::PhantomData,
        })
    }
}

impl<T: ?Sized> ops::Deref for BorrowRef<'_, T> {
    type Target = T;

    fn deref(&self) -> &Self::Target {
        unsafe { &*self.data }
    }
}

impl<T: ?Sized> fmt::Debug for BorrowRef<'_, T>
where
    T: fmt::Debug,
{
    fn fmt(&self, fmt: &mut fmt::Formatter<'_>) -> fmt::Result {
        fmt::Debug::fmt(&**self, fmt)
    }
}

/// An exclusive access guard.
///
/// This is created with [Access::exclusive], and must not outlive the [Access]
/// instance it was created from.
pub struct RawExclusiveGuard {
    access: *const Access,
}

impl Drop for RawExclusiveGuard {
    fn drop(&mut self) {
        unsafe { (*self.access).release_exclusive() }
    }
}

/// A taken access guard.
///
/// This is created with [Access::take], and must not outlive the [Access]
/// instance it was created from.
pub(crate) struct RawTakeGuard {
    access: *const Access,
}

impl Drop for RawTakeGuard {
    fn drop(&mut self) {
        unsafe { (*self.access).release_take() }
    }
}

/// Guard for data exclusively borrowed from a slot in the virtual machine.
///
/// These guards are necessary, since we need to guarantee certain forms of
/// access depending on what we do. Releasing the guard releases the access.
pub struct BorrowMut<'a, T: ?Sized> {
    data: *mut T,
    guard: RawExclusiveGuard,
    _marker: marker::PhantomData<&'a mut T>,
}

impl<'a, T: ?Sized> BorrowMut<'a, T> {
    /// Construct a new raw reference guard.
    ///
    /// # Safety
    ///
    /// The provided components must be valid for the lifetime of the returned
    /// reference, which is unbounded.
    pub(crate) unsafe fn from_raw(data: *mut T, guard: RawExclusiveGuard) -> Self {
        Self {
            data,
            guard,
            _marker: marker::PhantomData,
        }
    }

    /// Map the mutable reference.
    pub fn map<M, U: ?Sized>(this: Self, m: M) -> BorrowMut<'a, U>
    where
        M: FnOnce(&mut T) -> &mut U,
    {
        let data = m(unsafe { &mut *this.data });
        let guard = this.guard;

        BorrowMut {
            data,
            guard,
            _marker: marker::PhantomData,
        }
    }

    /// Try to optionally map the mutable reference.
    pub fn try_map<M, U: ?Sized>(this: Self, m: M) -> Option<BorrowMut<'a, U>>
    where
        M: FnOnce(&mut T) -> Option<&mut U>,
    {
        let data = m(unsafe { &mut *this.data })?;

        Some(BorrowMut {
            data,
            guard: this.guard,
            _marker: marker::PhantomData,
        })
    }
}

impl<T: ?Sized> ops::Deref for BorrowMut<'_, T> {
    type Target = T;

    fn deref(&self) -> &Self::Target {
        unsafe { &*self.data }
    }
}

impl<T: ?Sized> ops::DerefMut for BorrowMut<'_, T> {
    fn deref_mut(&mut self) -> &mut Self::Target {
        unsafe { &mut *self.data }
    }
}

impl<T: ?Sized> fmt::Debug for BorrowMut<'_, T>
where
    T: fmt::Debug,
{
    fn fmt(&self, fmt: &mut fmt::Formatter<'_>) -> fmt::Result {
        fmt::Debug::fmt(&**self, fmt)
    }
}

impl<F> Future for BorrowMut<'_, F>
where
    F: Unpin + Future,
{
    type Output = F::Output;

    fn poll(self: Pin<&mut Self>, cx: &mut Context<'_>) -> Poll<Self::Output> {
        // NB: inner Future is Unpin.
        let this = self.get_mut();
        Pin::new(&mut **this).poll(cx)
    }
}

#[cfg(test)]
mod tests {
    use super::{Access, AccessKind};

    #[test]
    fn test_non_ref() {
        unsafe {
            let access = Access::new(false);

            assert!(!access.is_ref());
            assert!(access.is_shared());
            assert!(access.is_exclusive());

            let guard = access.shared(AccessKind::Any).unwrap();

            assert!(!access.is_ref());
            assert!(access.is_shared());
            assert!(!access.is_exclusive());

            drop(guard);

            assert!(!access.is_ref());
            assert!(access.is_shared());
            assert!(access.is_exclusive());

            let guard = access.exclusive(AccessKind::Any).unwrap();

            assert!(!access.is_ref());
            assert!(!access.is_shared());
            assert!(!access.is_exclusive());

            drop(guard);

            assert!(!access.is_ref());
            assert!(access.is_shared());
            assert!(access.is_exclusive());
        }
    }

    #[test]
    fn test_ref() {
        unsafe {
            let access = Access::new(true);

            assert!(access.is_ref());
            assert!(access.is_shared());
            assert!(access.is_exclusive());

            let guard = access.shared(AccessKind::Any).unwrap();

            assert!(access.is_ref());
            assert!(access.is_shared());
            assert!(!access.is_exclusive());

            drop(guard);

            assert!(access.is_ref());
            assert!(access.is_shared());
            assert!(access.is_exclusive());

            let guard = access.exclusive(AccessKind::Any).unwrap();

            assert!(access.is_ref());
            assert!(!access.is_shared());
            assert!(!access.is_exclusive());

            drop(guard);

            assert!(access.is_ref());
            assert!(access.is_shared());
            assert!(access.is_exclusive());
        }
    }
}<|MERGE_RESOLUTION|>--- conflicted
+++ resolved
@@ -14,11 +14,7 @@
 const TAKEN: isize = (isize::max_value() ^ FLAG) >> 1;
 /// Panic if we reach this number of shared accesses and we try to add one more,
 /// since it's the largest we can support.
-<<<<<<< HEAD
-const MAX_USES: isize = -(1 << (isize::max_value().count_ones() - 2));
-=======
 const MAX_USES: isize = 0b11isize.rotate_right(2);
->>>>>>> 7975a73d
 
 /// An error raised while downcasting.
 #[derive(Debug, Error)]
