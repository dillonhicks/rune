--- conflicted
+++ resolved
@@ -87,13 +87,10 @@
 
     /// Convert the given offset to a utf-16 line and character.
     pub fn position_to_utf16cu_line_char(&self, offset: usize) -> Option<(usize, usize)> {
-<<<<<<< HEAD
-=======
         if offset == 0 {
             return Some((0, 0));
         }
 
->>>>>>> 94a76c98
         let line = match self.line_starts.binary_search(&offset) {
             Ok(exact) => exact,
             Err(0) => return None,
@@ -118,11 +115,7 @@
             line_count += c.encode_utf16(&mut [0u16; 2]).len();
         }
 
-<<<<<<< HEAD
-        None
-=======
         Some((line, line_count))
->>>>>>> 94a76c98
     }
 }
 
